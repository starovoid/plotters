// Data is pulled from https://covid.ourworldindata.org/data/owid-covid-data.json
use plotters::prelude::*;
use std::fs::File;
use std::io::BufReader;

#[derive(serde_derive::Deserialize)]
struct DailyData {
    #[serde(default)]
    new_cases: f64,
    #[serde(default)]
    total_cases: f64,
}

#[derive(serde_derive::Deserialize)]
struct CountryData {
    data: Vec<DailyData>,
}

fn main() -> Result<(), Box<dyn std::error::Error>> {
    let root =
        SVGBackend::new("plotters-doc-data/tick_control.svg", (1024, 768)).into_drawing_area();
<<<<<<< HEAD

    root.fill(&WHITE)?;

    let (upper, lower) = root.split_vertically(750);

=======

    root.fill(&WHITE)?;

    let (upper, lower) = root.split_vertically(750);

>>>>>>> 6bdc2eb2
    lower.titled(
        "Data Source: https://covid.ourworldindata.org/data/owid-covid-data.json",
        ("sans-serif", 10).into_font().color(&BLACK.mix(0.5)),
    )?;

    let mut chart = ChartBuilder::on(&upper)
        .caption("World COVID-19 Cases", ("sans-serif", (5).percent_height()))
        .set_label_area_size(LabelAreaPosition::Left, (8).percent())
        .set_label_area_size(LabelAreaPosition::Bottom, (4).percent())
        .margin((1).percent())
        .build_cartesian_2d(
            (20u32..5000_0000u32)
                .log_scale()
                .with_key_points(vec![50, 100, 1000, 10000, 100000, 1000000, 10000000]),
            (0u32..50_0000u32)
                .log_scale()
                .with_key_points(vec![10, 50, 100, 1000, 10000, 100000, 200000]),
        )?;

    chart
        .configure_mesh()
        .x_desc("Total Cases")
        .y_desc("New Cases")
        .draw()?;

    let data: std::collections::HashMap<String, CountryData> = serde_json::from_reader(
        BufReader::new(File::open("plotters-doc-data/covid-data.json")?),
    )?;

    for (idx, &series) in ["CHN", "USA", "RUS", "JPN", "DEU", "IND", "OWID_WRL"]
        .iter()
        .enumerate()
    {
        let color = Palette99::pick(idx).mix(0.9);
        chart
            .draw_series(LineSeries::new(
                data[series].data.iter().map(
                    |&DailyData {
                         new_cases,
                         total_cases,
                         ..
                     }| (total_cases as u32, new_cases as u32),
                ),
                color.stroke_width(3),
            ))?
            .label(series)
            .legend(move |(x, y)| Rectangle::new([(x, y - 5), (x + 10, y + 5)], color.filled()));
    }

    chart
        .configure_series_labels()
        .border_style(&BLACK)
        .draw()?;

    Ok(())
}
#[test]
fn entry_point() {
    main().unwrap()
}<|MERGE_RESOLUTION|>--- conflicted
+++ resolved
@@ -19,19 +19,10 @@
 fn main() -> Result<(), Box<dyn std::error::Error>> {
     let root =
         SVGBackend::new("plotters-doc-data/tick_control.svg", (1024, 768)).into_drawing_area();
-<<<<<<< HEAD
-
     root.fill(&WHITE)?;
 
     let (upper, lower) = root.split_vertically(750);
 
-=======
-
-    root.fill(&WHITE)?;
-
-    let (upper, lower) = root.split_vertically(750);
-
->>>>>>> 6bdc2eb2
     lower.titled(
         "Data Source: https://covid.ourworldindata.org/data/owid-covid-data.json",
         ("sans-serif", 10).into_font().color(&BLACK.mix(0.5)),
