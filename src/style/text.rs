use super::color::{Color, RGBAColor};
use super::font::{FontDesc, FontFamily, FontStyle, FontTransform};
use super::size::{HasDimension, SizeDesc};
use super::BLACK;

/// The alignment of the text.
///
/// Used to determine the invariant (anchor) points for backends
<<<<<<< HEAD
/// which render the text on the client side.
=======
/// which render the text on the client side like SVG. The current
/// implementation calculates the font inked rectangle using
/// fontkit-based glyphs, but the client side (i.e. web browsers)
/// may use different fonts for the same font family. As the calculations
/// assume some invariant points, we may use the same on the client
/// side to properly position the text.
>>>>>>> c499bbd9
#[derive(Copy, Clone)]
pub enum TextAlignment {
    /// Left alignment
    Left,
    /// Right alignment
    Right,
    /// Center alignment
    Center,
}

/// Style of a text
#[derive(Clone)]
pub struct TextStyle<'a> {
    pub font: FontDesc<'a>,
    pub color: RGBAColor,
    pub alignment: TextAlignment,
}

pub trait IntoTextStyle<'a> {
    fn into_text_style<P: HasDimension>(self, parent: &P) -> TextStyle<'a>;
}

impl<'a> IntoTextStyle<'a> for FontDesc<'a> {
    fn into_text_style<P: HasDimension>(self, _: &P) -> TextStyle<'a> {
        self.into()
    }
}

impl<'a> IntoTextStyle<'a> for TextStyle<'a> {
    fn into_text_style<P: HasDimension>(self, _: &P) -> TextStyle<'a> {
        self
    }
}

impl<'a> IntoTextStyle<'a> for FontFamily<'a> {
    fn into_text_style<P: HasDimension>(self, _: &P) -> TextStyle<'a> {
        self.into()
    }
}

impl<'a, T: SizeDesc> IntoTextStyle<'a> for (&'a str, T) {
    fn into_text_style<P: HasDimension>(self, parent: &P) -> TextStyle<'a> {
        (self.0, self.1.in_pixels(parent)).into()
    }
}

impl<'a, T: SizeDesc> IntoTextStyle<'a> for (FontFamily<'a>, T) {
    fn into_text_style<P: HasDimension>(self, parent: &P) -> TextStyle<'a> {
        (self.0, self.1.in_pixels(parent)).into()
    }
}

impl<'a, T: SizeDesc> IntoTextStyle<'a> for (&'a str, T, FontStyle) {
    fn into_text_style<P: HasDimension>(self, parent: &P) -> TextStyle<'a> {
        Into::<FontDesc>::into((self.0, self.1.in_pixels(parent), self.2)).into()
    }
}

impl<'a, T: SizeDesc> IntoTextStyle<'a> for (FontFamily<'a>, T, FontStyle) {
    fn into_text_style<P: HasDimension>(self, parent: &P) -> TextStyle<'a> {
        Into::<FontDesc>::into((self.0, self.1.in_pixels(parent), self.2)).into()
    }
}

impl<'a> TextStyle<'a> {
    /// Sets the color of the style.
    ///
    /// - `color`: The required color
    /// - **returns** The up-to-dated text style
    ///
    /// ```rust
    /// use plotters::prelude::*;
    ///
    /// let style = TextStyle::from(("sans-serif", 20).into_font()).color(&RED);
    /// ```
    pub fn color<C: Color>(&self, color: &'a C) -> Self {
        Self {
            font: self.font.clone(),
            color: color.to_rgba(),
            alignment: self.alignment,
        }
    }

    /// Sets the font transformation of the style.
    ///
    /// - `trans`: The required transformation
    /// - **returns** The up-to-dated text style
    ///
    /// ```rust
    /// use plotters::prelude::*;
    ///
    /// let style = TextStyle::from(("sans-serif", 20).into_font()).transform(FontTransform::Rotate90);
    /// ```
    pub fn transform(&self, trans: FontTransform) -> Self {
        Self {
            font: self.font.clone().transform(trans),
            color: self.color.clone(),
            alignment: self.alignment,
        }
    }

    /// Sets the text alignment of the style.
    ///
    /// - `color`: The required alignment
    /// - **returns** The up-to-dated text style
    ///
    /// ```rust
    /// use plotters::prelude::*;
    /// use plotters::style::TextAlignment;
    ///
    /// let style = TextStyle::from(("sans-serif", 20).into_font()).alignment(TextAlignment::Right);
    /// ```
    pub fn alignment(&self, alignment: TextAlignment) -> Self {
        Self {
            font: self.font.clone(),
            color: self.color.clone(),
            alignment,
        }
    }
}

/// Make sure that we are able to automatically copy the `TextStyle`
impl<'a, 'b: 'a> Into<TextStyle<'a>> for &'b TextStyle<'a> {
    fn into(self) -> TextStyle<'a> {
        self.clone()
    }
}

impl<'a, T: Into<FontDesc<'a>>> From<T> for TextStyle<'a> {
    fn from(font: T) -> Self {
        Self {
            font: font.into(),
            color: BLACK.to_rgba(),
            alignment: TextAlignment::Left,
        }
    }
}<|MERGE_RESOLUTION|>--- conflicted
+++ resolved
@@ -6,16 +6,12 @@
 /// The alignment of the text.
 ///
 /// Used to determine the invariant (anchor) points for backends
-<<<<<<< HEAD
-/// which render the text on the client side.
-=======
 /// which render the text on the client side like SVG. The current
 /// implementation calculates the font inked rectangle using
 /// fontkit-based glyphs, but the client side (i.e. web browsers)
 /// may use different fonts for the same font family. As the calculations
 /// assume some invariant points, we may use the same on the client
 /// side to properly position the text.
->>>>>>> c499bbd9
 #[derive(Copy, Clone)]
 pub enum TextAlignment {
     /// Left alignment
